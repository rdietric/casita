/*
 * This file is part of the CASITA software
 *
 * Copyright (c) 2013 - 2014, 2016 - 2017
 * Technische Universitaet Dresden, Germany
 *
 * This software may be modified and distributed under the terms of
 * a BSD-style license. See the COPYING file in the package base
 * directory for details.
 *
 * What this file does:
 * - parsing command line options
 *
 */

#include <iostream>
#include <sstream>
#include <fstream>
#include <string>
#include <vector>
#include <stdlib.h>
#include <unistd.h> //for getcwd
#include "utils/ErrorUtils.hpp"
#include "Parser.hpp"

namespace casita
{
<<<<<<< HEAD
=======
#if defined(BOOST_AVAILABLE)
  namespace po = boost::program_options;
#endif

>>>>>>> d1bf4552
  Parser::Parser() { }

  Parser::Parser( Parser& ) { }

  bool
  Parser::endsWith( string const& str, string const& ext )
  {
    if( str.length() >= ext.length() )
    {
<<<<<<< HEAD
      return( 0 ==
             str.compare( str.length() - ext.length(), ext.length(), ext ));
=======
      return( 0 == str.compare( str.length() - ext.length(), ext.length(), ext ));
>>>>>>> d1bf4552
    }
    else
    {
      return false;
    }
  }

  template < class T >
  bool
  from_string( T& t,
               const string& s )
  {
    istringstream iss( s );
    if( !(iss >> t) )
    {
      return false;
    }

    return true;
  }

  Parser&
  Parser::getInstance()
  {
    static Parser instance;
    return instance;
  }

  int
  Parser::getVerboseLevel()
  {
    return Parser::getInstance().options.verbose;
  }
  
  vector < string >&
  Parser::getPredictionFilter()
  {
    return Parser::getInstance().predictionFilter;
  }

  void
<<<<<<< HEAD
  Parser::printHelp()
  {  
    std::cout << "Usage: casita <otf2-file> [options]\n" << std::endl;
    std::cout << "  -h [--help]             print help message" << std::endl;
    std::cout << "  -i [--input=]NAME       input OTF2 file" << std::endl;
    std::cout << "  -o [--output=]NAME      output OTF2 file" << std::endl;
    std::cout << "  -r [--replace]          replace CASITA trace and summary file" << std::endl;
    std::cout << "  -v [--verbose=]INTEGER  verbosity level" << std::endl;
    std::cout << "  -s [--summary]          create summary CSV file" << std::endl;
    std::cout << "      --top=INTEGER       print top optimization candidates" << std::endl;
    std::cout << "      --predict=List      predict performance by removing region runtime from trace" << endl;
    std::cout << "  -p [--path]             print critical paths" << std::endl;
    std::cout << "     [--cpa-loop-check]   detect circular loops in process-local critical path (slower)" << std::endl;
    std::cout << "     [--no-errors]        ignore non-fatal errors" << std::endl;
    std::cout << "     [--ignore-impi]      treat non-blocking MPI functions as CPU functions" << std::endl;
    std::cout << "     [--ignore-cuda]      treat CUDA functions as CPU functions" << std::endl;
    std::cout << "  -c [--interval-analysis=][uint32_t]   Run analysis in intervals (between global" << std::endl
      << "                          collectives) to reduce memory footprint. The optional value sets the " << std::endl
      << "                          number of pending graph nodes before an analysis run is started." << std::endl;
=======
  Parser::printHelp( )
  {
    cout << "Usage: casita <otf2-file> [options]\n" << endl;
    cout << "  -h [--help]             print help message" << endl;
    cout << "  -i [--input=]NAME       input OTF2 file" << endl;
    cout << "  -o [--output=]NAME      output OTF2 file" << endl;
    cout << "  -r [--replace]          replace CASITA trace and summary file" << endl;
    cout << "  -s [--summary]          create summary CSV file" << endl;
    cout << "      --top=INTEGER       print top optimization candidates" << endl;
    cout << "      --predict=List      predict performance by removing region runtime from trace" << endl;
    cout << "     [--ignore-impi]      treat non-blocking MPI functions as CPU functions" << endl;
    cout << "     [--ignore-cuda]      treat CUDA functions as CPU functions" << endl;
    cout << "  -c [--interval-analysis=][uint32_t]   Run analysis in intervals (between global" << endl
         << "                          collectives) to reduce memory footprint. The optional value sets the " << endl
         << "                          number of pending graph nodes before an analysis run is started." << endl;
    cout << "  -p [--path]             print critical paths" << endl;
    cout << "  -v [--verbose=]INTEGER  verbosity level" << endl;
    cout << "     [--no-errors]        ignore non-fatal errors" << endl;
>>>>>>> d1bf4552
  }

  bool
  Parser::processArgs( int argc, char** argv )
  {

    string opt;
    for( int i = 1; i < argc; i++ )
    {
      opt = string( argv[i] );

      //  input file:
      if( i == 1 && opt.find_first_of( "-" ) != 0 )
      {
        options.filename = string( argv[1] );
      }

      else if( opt.compare( string( "-i" ) ) == 0 )
      {
        if( ++i < argc )
        {
          options.filename = string( argv[i] );
        }
      }

      else if( opt.find( "--input=" ) != string::npos )
      {
<<<<<<< HEAD
        options.filename = opt.erase( 0, std::string( "--input=" ).length() );
=======
        options.filename = opt.erase( 0, string( "--input=" ).length( ) );
>>>>>>> d1bf4552
      }


        //  output file
      else if( opt.compare( string( "-o" ) ) == 0 )
      {
        if( ++i < argc )
        {
          options.outOtfFile = string( argv[i] );
          options.createTraceFile = true;
        }
      }

      else if( opt.find( "--output=" ) != string::npos )
      {
<<<<<<< HEAD
        options.outOtfFile = opt.erase( 0, std::string( "--output=" ).length() );
=======
        options.outOtfFile = opt.erase( 0, string( "--output=" ).length( ) );
>>>>>>> d1bf4552
        options.createTraceFile = true;
      }
      
      // replace CASITA output trace and summary file
      else if( opt.compare( string( "-r" ) ) == 0 ||
               opt.find( "--replace" ) != string::npos )
      {
        options.replaceCASITAoutput = true;
      }


        // help
      else if( opt.compare( string( "-h" ) ) == 0 ||
               opt.find( "--help" ) != string::npos )
      {
        return false;
      }

        //else if( checkOption( argc, argv, &i, "-v", "--verbose" ) )

        // verbose
      else if( opt.compare( string( "-v" ) ) == 0 ||
               opt.compare( string( "--verbose" ) ) == 0 )
      {
        if( ++i < argc )
        {
          int verbose;
          if( from_string( verbose, argv[i] ) )
          {
            options.verbose = verbose;
          }
          else
          {
            --i;
          }
        }
      }

      else if( opt.find( "--verbose=" ) != string::npos )
      {
        //options.verbose = atoi(opt.erase(0, string("--verbose=").length()).c_str());
        int verbose;
        if( from_string( verbose, opt.erase( 0, 10 ) ) )
        {
          options.verbose = verbose;
        }
        else
        {
          UTILS_WARNING( "Unrecognized option %s for --verbose", opt.c_str() );
        }
      }

      //  summary
      else if( opt.compare( string( "-s" ) ) == 0 ||
               opt.find( "--summary" ) != string::npos )
      {
        options.createRatingCSV = true;
      }


      // print top X activities
      else if( opt.find( "--top=" ) != string::npos )
      {
        options.topX = atoi( opt.erase( 0, string( "--top=" ).length() ).c_str() );
      }
      
<<<<<<< HEAD
      // get prediction filter
=======
      // print top X activities
>>>>>>> d1bf4552
      else if( opt.find( "--predict=" ) != string::npos )
      {
        options.predictionFilter = opt.erase( 0, string( "--predict=" ).length() );
      }

      // path
      else if( opt.compare( string( "-p" ) ) == 0 )
      {
        options.printCriticalPath = true;
        i++;
      }

      else if( opt.find( "--path=" ) != string::npos )
      {
        options.printCriticalPath = true;
      }
      
      // detect and avoid circular loops in process-local CPA
      else if( opt.find( "--cpa-loop-check" ) != std::string::npos )
      {
        options.cpaLoopCheck = true;
      }

      // no error
      else if( opt.find( "--no-errors=" ) != string::npos )
      {
        options.noErrors = true;
      }

      // ignore non blocking
      else if( opt.find( "--ignore-impi" ) != string::npos )
      {
        options.ignoreAsyncMpi = true;
      }
      
      // ignore non blocking
      else if( opt.find( "--ignore-cuda" ) != string::npos )
      {
        options.ignoreCUDA = true;
      }

      // interval analysis TODO: complete optional?
      else if( opt.compare( string( "-c" ) ) == 0 )
      {
        if( ++i < argc )
        {
          options.analysisInterval = atoi( argv[i] );
        }
      }

      else if( opt.find( "--interval-analysis=" ) != string::npos )
      {
        options.analysisInterval = 
<<<<<<< HEAD
          atoi( opt.erase( 0, std::string( "--interval-analysis=" ).length() ).c_str() );
=======
          atoi( opt.erase( 0, string( "--interval-analysis=" ).length( ) ).c_str( ) );
>>>>>>> d1bf4552
      }

        // if nothing matches 
      else
      {
        cout << "Unrecognized option " << opt << endl;
        return false;
      }
    }

    if( options.filename.length() == 0 )
    {
<<<<<<< HEAD
      std::cout << "No input file specified" << std::endl;
=======
      cout << "No Inputfile specified" << endl;
>>>>>>> d1bf4552
      return false;
    }
    
    if ( options.filename.find( ".otf2" ) == std::string::npos )
    {
      throw RTException( "No OTF2 input file specified (%s)", 
                         options.filename.c_str() );
    }

    return true;
  }

  bool
<<<<<<< HEAD
  Parser::init( int mpiRank, int argc, char** argv )
  throw( std::runtime_error)
=======
  Parser::initialize( int mpiRank, int argc, char** argv )
  throw( runtime_error)
>>>>>>> d1bf4552
  {
    bool success = false;

    setDefaultValues();

    success = processArgs( argc, argv );
    
    if( success == false )
    {
      return false;
    }

    // if all arguments have been parsed and an OTF2 output shall be generated
<<<<<<< HEAD
    if(options.createTraceFile )
    {
      setOutputDirAndFile();
      
      std::string traceEvtDir = pathToFile;
      if( !pathToFile.empty() )
      {
        traceEvtDir += std::string( "/");
      }
      
      traceEvtDir += outArchiveName;
      
      std::string file = traceEvtDir + std::string( ".otf2" );
      
      // if output .otf2 file or trace directory exist
      if( access( file.c_str(), F_OK ) == 0 ||
          access( traceEvtDir.c_str(), F_OK ) == 0 )
      {
        if( options.replaceCASITAoutput )
        {
          std::string rmCmd = std::string( "rm -rf " ) + traceEvtDir + std::string( "*" );
          
          UTILS_MSG( mpiRank == 0, "Output file does already exist, %s", rmCmd.c_str() );
=======
    if( success )
    {
      if( options.createTraceFile )
      {
        setOutputDirAndFile( );
>>>>>>> d1bf4552

        string traceEvtDir = pathToFile;
        if( !pathToFile.empty() )
        {
          traceEvtDir += string( "/");
        }

        traceEvtDir += outArchiveName;

        string file = traceEvtDir + string( ".otf2" );

        // if output .otf2 file or trace directory exist
        if( access( file.c_str( ), F_OK ) == 0 ||
            access( traceEvtDir.c_str( ), F_OK ) == 0 )
        {
          if( options.replaceCASITAoutput )
          {
            string rmCmd = string( "rm -rf " ) + traceEvtDir + string( "*" );

            UTILS_MSG( mpiRank == 0, "Output file does already exist, %s", rmCmd.c_str( ) );

<<<<<<< HEAD
          // search for unique number to append 
          while( access( (traceEvtDir + num.str() + std::string( ".otf2" )).c_str(), F_OK ) == 0 ||
                 access( (traceEvtDir + num.str()).c_str(), F_OK ) == 0 )
          {
            n++;
            num.str( "" );
            num.clear();
=======
            system( rmCmd.c_str() );
          }
          else // if the output file already exists, append unique number
          {
            int n = 2;
            stringstream num;
>>>>>>> d1bf4552
            num << n;

            // append underscore for new output directory
            traceEvtDir += string( "_" );

            // search for unique number to append 
            while( access( (traceEvtDir + num.str( ) + string( ".otf2" )).c_str( ), F_OK ) == 0 ||
                   access( (traceEvtDir + num.str( )).c_str( ), F_OK ) == 0 )
            {
              n++;
              num.str( "" );
              num.clear( );
              num << n;
            }

            outArchiveName = outArchiveName + string( "_" ) + num.str( );

            UTILS_MSG( mpiRank == 0,
                       "Output file does already exist, changed to: %s",
                       outArchiveName.c_str( ) );
          }
        }
        else //output trace directory or file do not exist
        if( !pathToFile.empty() ) // and path is given
        {
          string mkdirCmd = string( "mkdir -p " ) + pathToFile;

<<<<<<< HEAD
          outArchiveName = outArchiveName + std::string( "_" ) + num.str();

          UTILS_MSG( mpiRank == 0,
                     "Output file does already exist, changed to: %s",
                     outArchiveName.c_str() );
        }
      }
      else //output trace directory or file do not exist
      if( !pathToFile.empty() ) // and path is given
      {
        std::string mkdirCmd = std::string( "mkdir -p " ) + pathToFile;
          
        UTILS_MSG( mpiRank == 0, "Output directory %s does not exist, %s ", 
                   traceEvtDir.c_str(), mkdirCmd.c_str() );
          
        // create the output directory
        system( mkdirCmd.c_str() );
=======
          UTILS_MSG( mpiRank == 0, "Output directory %s does not exist, %s ", 
                     traceEvtDir.c_str(), mkdirCmd.c_str( ) );

          // create the output directory
          system( mkdirCmd.c_str() );
        }

        // if the path is empty (only output file given) -> writing in PWD
        if( pathToFile.empty() )
        {
          pathToFile = string( "." );
        }
>>>>>>> d1bf4552
      }
      
      if( !options.predictionFilter.empty() )
      {
        UTILS_MSG_NOBR( true, "Evaluate runtime impact of " );
        
        size_t start = 0, end = 0;
        
        while ((end = options.predictionFilter.find(";", start)) != std::string::npos) 
        {
          if (end != start) 
          {
            string region = options.predictionFilter.substr(start, end - start);
            predictionFilter.push_back( region );
            UTILS_MSG( true, "%s ", region.c_str() );
          }
          start = end + 1;
        }
        
        if (end != start) 
        {
          string region = options.predictionFilter.substr(start);
          predictionFilter.push_back(region);
          UTILS_MSG( true, "%s ", region.c_str() );
        }
      }
    }
      
    if( !options.predictionFilter.empty() )
    {
      UTILS_MSG_NOBR( true, "Evaluate runtime impact of " );

      size_t start = 0, end = 0;

      while ((end = options.predictionFilter.find(";", start)) != std::string::npos) 
      {
        if (end != start) 
        {
          string region = options.predictionFilter.substr(start, end - start);
          predictionFilter.push_back( region );
          UTILS_MSG( true, "%s ", region.c_str() );
        }
        start = end + 1;
      }

      if (end != start) 
      {
        string region = options.predictionFilter.substr(start);
        predictionFilter.push_back(region);
        UTILS_MSG( true, "%s ", region.c_str() );
      }
    }

    return true;
  }

  /*
   * 
   */
  void
  Parser::setOutputDirAndFile()
  {
    string otfFilename = options.outOtfFile;
    
    size_t charPos = otfFilename.find_last_of("/");
    
    // if only a file name is given
    if( charPos == string::npos )
    {
      outArchiveName = otfFilename;
    }
    else // path (relative or absolute) with directory given
    {
      pathToFile     = otfFilename.substr( 0, charPos );
      outArchiveName = otfFilename.substr( charPos + 1 );
    }
    
    // remove the .otf2 extension from OTF2 archive name
    charPos = outArchiveName.find_last_of( "." );
    outArchiveName = outArchiveName.substr( 0, charPos );
    
    //UTILS_MSG( true, "Path %s, File: %s", 
    //             pathToFile.c_str(), outOtf2ArchiveName.c_str() );
  }

  ProgramOptions&
  Parser::getProgramOptions()
  {
    return options;
  }

  void
  Parser::setDefaultValues()
  {
    options.createTraceFile = false;
    options.eventsProcessed = 0;
    options.filename = "";
    options.mergeActivities = true;
    options.noErrors = false;
    options.analysisInterval = 64;
    options.outOtfFile = "casita.otf2";
    options.replaceCASITAoutput = false;
    options.printCriticalPath = false;
    options.cpaLoopCheck = false;
    options.verbose = 0;
    options.topX = 20;
    options.predictionFilter = "";
    options.ignoreAsyncMpi = false;
    options.ignoreCUDA = false;
    options.createRatingCSV = true;
  }

}<|MERGE_RESOLUTION|>--- conflicted
+++ resolved
@@ -25,13 +25,6 @@
 
 namespace casita
 {
-<<<<<<< HEAD
-=======
-#if defined(BOOST_AVAILABLE)
-  namespace po = boost::program_options;
-#endif
-
->>>>>>> d1bf4552
   Parser::Parser() { }
 
   Parser::Parser( Parser& ) { }
@@ -41,12 +34,8 @@
   {
     if( str.length() >= ext.length() )
     {
-<<<<<<< HEAD
       return( 0 ==
              str.compare( str.length() - ext.length(), ext.length(), ext ));
-=======
-      return( 0 == str.compare( str.length() - ext.length(), ext.length(), ext ));
->>>>>>> d1bf4552
     }
     else
     {
@@ -88,7 +77,6 @@
   }
 
   void
-<<<<<<< HEAD
   Parser::printHelp()
   {  
     std::cout << "Usage: casita <otf2-file> [options]\n" << std::endl;
@@ -108,26 +96,6 @@
     std::cout << "  -c [--interval-analysis=][uint32_t]   Run analysis in intervals (between global" << std::endl
       << "                          collectives) to reduce memory footprint. The optional value sets the " << std::endl
       << "                          number of pending graph nodes before an analysis run is started." << std::endl;
-=======
-  Parser::printHelp( )
-  {
-    cout << "Usage: casita <otf2-file> [options]\n" << endl;
-    cout << "  -h [--help]             print help message" << endl;
-    cout << "  -i [--input=]NAME       input OTF2 file" << endl;
-    cout << "  -o [--output=]NAME      output OTF2 file" << endl;
-    cout << "  -r [--replace]          replace CASITA trace and summary file" << endl;
-    cout << "  -s [--summary]          create summary CSV file" << endl;
-    cout << "      --top=INTEGER       print top optimization candidates" << endl;
-    cout << "      --predict=List      predict performance by removing region runtime from trace" << endl;
-    cout << "     [--ignore-impi]      treat non-blocking MPI functions as CPU functions" << endl;
-    cout << "     [--ignore-cuda]      treat CUDA functions as CPU functions" << endl;
-    cout << "  -c [--interval-analysis=][uint32_t]   Run analysis in intervals (between global" << endl
-         << "                          collectives) to reduce memory footprint. The optional value sets the " << endl
-         << "                          number of pending graph nodes before an analysis run is started." << endl;
-    cout << "  -p [--path]             print critical paths" << endl;
-    cout << "  -v [--verbose=]INTEGER  verbosity level" << endl;
-    cout << "     [--no-errors]        ignore non-fatal errors" << endl;
->>>>>>> d1bf4552
   }
 
   bool
@@ -155,11 +123,7 @@
 
       else if( opt.find( "--input=" ) != string::npos )
       {
-<<<<<<< HEAD
         options.filename = opt.erase( 0, std::string( "--input=" ).length() );
-=======
-        options.filename = opt.erase( 0, string( "--input=" ).length( ) );
->>>>>>> d1bf4552
       }
 
 
@@ -175,11 +139,7 @@
 
       else if( opt.find( "--output=" ) != string::npos )
       {
-<<<<<<< HEAD
         options.outOtfFile = opt.erase( 0, std::string( "--output=" ).length() );
-=======
-        options.outOtfFile = opt.erase( 0, string( "--output=" ).length( ) );
->>>>>>> d1bf4552
         options.createTraceFile = true;
       }
       
@@ -246,11 +206,7 @@
         options.topX = atoi( opt.erase( 0, string( "--top=" ).length() ).c_str() );
       }
       
-<<<<<<< HEAD
       // get prediction filter
-=======
-      // print top X activities
->>>>>>> d1bf4552
       else if( opt.find( "--predict=" ) != string::npos )
       {
         options.predictionFilter = opt.erase( 0, string( "--predict=" ).length() );
@@ -304,11 +260,7 @@
       else if( opt.find( "--interval-analysis=" ) != string::npos )
       {
         options.analysisInterval = 
-<<<<<<< HEAD
           atoi( opt.erase( 0, std::string( "--interval-analysis=" ).length() ).c_str() );
-=======
-          atoi( opt.erase( 0, string( "--interval-analysis=" ).length( ) ).c_str( ) );
->>>>>>> d1bf4552
       }
 
         // if nothing matches 
@@ -321,11 +273,7 @@
 
     if( options.filename.length() == 0 )
     {
-<<<<<<< HEAD
       std::cout << "No input file specified" << std::endl;
-=======
-      cout << "No Inputfile specified" << endl;
->>>>>>> d1bf4552
       return false;
     }
     
@@ -339,13 +287,8 @@
   }
 
   bool
-<<<<<<< HEAD
   Parser::init( int mpiRank, int argc, char** argv )
   throw( std::runtime_error)
-=======
-  Parser::initialize( int mpiRank, int argc, char** argv )
-  throw( runtime_error)
->>>>>>> d1bf4552
   {
     bool success = false;
 
@@ -359,7 +302,6 @@
     }
 
     // if all arguments have been parsed and an OTF2 output shall be generated
-<<<<<<< HEAD
     if(options.createTraceFile )
     {
       setOutputDirAndFile();
@@ -383,13 +325,6 @@
           std::string rmCmd = std::string( "rm -rf " ) + traceEvtDir + std::string( "*" );
           
           UTILS_MSG( mpiRank == 0, "Output file does already exist, %s", rmCmd.c_str() );
-=======
-    if( success )
-    {
-      if( options.createTraceFile )
-      {
-        setOutputDirAndFile( );
->>>>>>> d1bf4552
 
         string traceEvtDir = pathToFile;
         if( !pathToFile.empty() )
@@ -411,7 +346,6 @@
 
             UTILS_MSG( mpiRank == 0, "Output file does already exist, %s", rmCmd.c_str( ) );
 
-<<<<<<< HEAD
           // search for unique number to append 
           while( access( (traceEvtDir + num.str() + std::string( ".otf2" )).c_str(), F_OK ) == 0 ||
                  access( (traceEvtDir + num.str()).c_str(), F_OK ) == 0 )
@@ -419,14 +353,6 @@
             n++;
             num.str( "" );
             num.clear();
-=======
-            system( rmCmd.c_str() );
-          }
-          else // if the output file already exists, append unique number
-          {
-            int n = 2;
-            stringstream num;
->>>>>>> d1bf4552
             num << n;
 
             // append underscore for new output directory
@@ -454,7 +380,6 @@
         {
           string mkdirCmd = string( "mkdir -p " ) + pathToFile;
 
-<<<<<<< HEAD
           outArchiveName = outArchiveName + std::string( "_" ) + num.str();
 
           UTILS_MSG( mpiRank == 0,
@@ -472,20 +397,6 @@
           
         // create the output directory
         system( mkdirCmd.c_str() );
-=======
-          UTILS_MSG( mpiRank == 0, "Output directory %s does not exist, %s ", 
-                     traceEvtDir.c_str(), mkdirCmd.c_str( ) );
-
-          // create the output directory
-          system( mkdirCmd.c_str() );
-        }
-
-        // if the path is empty (only output file given) -> writing in PWD
-        if( pathToFile.empty() )
-        {
-          pathToFile = string( "." );
-        }
->>>>>>> d1bf4552
       }
       
       if( !options.predictionFilter.empty() )
